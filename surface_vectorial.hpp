--- conflicted
+++ resolved
@@ -93,12 +93,8 @@
       unsigned int steps, bool do_voronoi) const;
   multi_linestring_type_fp post_process_toolpath(const std::shared_ptr<RoutingMill>& mill, const std::vector<std::pair<linestring_type_fp, bool>>& toolpath) const;
   void write_svgs(size_t tool_index, size_t tool_count, coordinate_type_fp tool_diameter,
-<<<<<<< HEAD
-                  const std::vector<std::vector<std::pair<linestring_type_fp, bool>>>& new_trace_toolpaths) const;
-=======
-                  const std::vector<multi_linestring_type_fp>& new_trace_toolpaths,
+                  const std::vector<std::vector<std::pair<linestring_type_fp, bool>>>& new_trace_toolpaths,
                   coordinate_type_fp tolerance, bool find_contentions) const;
->>>>>>> 45795082
 };
 
 class svg_writer {
@@ -109,6 +105,7 @@
   void add(const std::vector<polygon_type_fp>& geometries, double opacity,
            int r = -1, int g = -1, int b = -1);
   void add(const linestring_type_fp& paths, coordinate_type_fp width, unsigned int r, unsigned int g, unsigned int b);
+  void add(const multi_linestring_type_fp& paths, coordinate_type_fp width, unsigned int r, unsigned int g, unsigned int b);
 
  protected:
   std::ofstream output_file;
