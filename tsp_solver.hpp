/*
 * This file is part of pcb2gcode.
 * 
 * Copyright (C) 2015 Nicola Corna <nicola@corna.info>
 *
 * pcb2gcode is free software: you can redistribute it and/or modify
 * it under the terms of the GNU General Public License as published by
 * the Free Software Foundation, either version 3 of the License, or
 * (at your option) any later version.
 * 
 * pcb2gcode is distributed in the hope that it will be useful,
 * but WITHOUT ANY WARRANTY; without even the implied warranty of
 * MERCHANTABILITY or FITNESS FOR A PARTICULAR PURPOSE.  See the
 * GNU General Public License for more details.
 * 
 * You should have received a copy of the GNU General Public License
 * along with pcb2gcode.  If not, see <http://www.gnu.org/licenses/>.
 */

#ifndef TSP_HPP
#define TSP_HPP

#include <vector>
using std::vector;

#include <list>
using std::list;

#include <memory>
using std::shared_ptr;

#include "geometry.hpp"
using std::pair;

using std::next;

class tsp_solver
{
private:
    // You can extend this class adding new overloads of get with this prototype:
    //  icoordpair get(T _name_) { ... }
    static inline icoordpair get(icoordpair point)
    {
        return point;
    }

    static inline icoordpair get(shared_ptr<icoords> path)
    {
        return path->front();
    }

<<<<<<< HEAD
    static inline icoordpair get(ilinesegment line)
    {
        // For finding the nearest neighbor, assume that the drilling
        // will begin and end at the start point.
        return get(line.first);
    }

=======
    // Return the Chebyshev distance, which is a good approximation
    // for the time it takes to do a rapid move on a CNC router.
    static inline double distance(icoordpair p0, icoordpair p1)
    {
        return std::max(std::abs(p0.first - p1.first),
                        std::abs(p0.second - p1.second));
    }
>>>>>>> f53c3f43
public:
    // This function computes the optimised path of a
    //  * icoordpair
    //  * shared_ptr<icoords>
    // In the case of icoordpair it interprets the coordpairs as coordinates and computes the optimised path
    // In the case of shared_ptr<icoords> it interprets the vector<icoordpair> as closed paths, and it computes
    // the optimised path of the first point of each subpath. This can be used in the milling paths, where each
    // subpath is closed and we want to find the best subpath order
    template <typename T>
    static void nearest_neighbour(vector<T> &path, icoordpair startingPoint, double quantization_error)
    {
        if (path.size() > 0)
        {
            list<T> temp_path (path.begin(), path.end());
            vector<T> newpath;
            vector<double> distances;
            list<pair<vector<double>::iterator, typename list<T>::iterator> > nearestPoints;
            double original_length;
            double new_length;
            double minDistance;
            unsigned int size = path.size();

            //Reserve memory
            distances.reserve(size);
            newpath.reserve(size);

            new_length = 0;

            //Find the original path length
            original_length = distance(startingPoint, get(temp_path.front()));
            for (auto point = temp_path.begin(); next(point) != temp_path.end(); point++)
                original_length += distance(get(*point), get(*next(point)));

            icoordpair currentPoint = startingPoint;
            while (temp_path.size() > 1)
            {

                //Compute all the distances
                for (auto i = temp_path.begin(); i != temp_path.end(); i++)
                    distances.push_back(distance(currentPoint, get(*i)));

                //Find the minimum distance
                minDistance = *min_element(distances.begin(), distances.end());

                //Find all the minimum distance points and copy their iterators in nearestPoints
                auto point = temp_path.begin();
                for (auto dist = distances.begin(); dist != distances.end(); dist++)
                {
                    if (*dist - minDistance <= 2 * quantization_error)
                    {
                        nearestPoints.push_front(make_pair(dist, point));
                    }
                    ++point;
                }

                typename list<pair<vector<double>::iterator, typename list<T>::iterator> >::iterator chosenPoint;
                if (nearestPoints.size() == 1)
                {
                    //Simplest case: the minimum distance point is unique; just copy it into newpath
                    chosenPoint = nearestPoints.begin();
                }
                else
                {
                    //More complex case: we have multiple minimum distance points (like in a grid); we have
                    //to choose one of them
                    chosenPoint = nearestPoints.begin(); //TODO choose it in a smarter way
                }

                new_length += distance(currentPoint, get(*(chosenPoint->second))); //Update the new path total length
                newpath.push_back(*(chosenPoint->second)); //Copy the chosen point into newpath
                currentPoint = get(*(chosenPoint->second));        //Set the next currentPoint to the chosen point
                temp_path.erase(chosenPoint->second);           //Remove the chosen point from the path list
                distances.clear();                          //Clear the distances vector
                nearestPoints.clear();                      //Clear the nearestPoints vector
            }

            newpath.push_back(temp_path.front());    //Copy the last point into newpath
            new_length += distance(currentPoint, get(temp_path.front())); //Compute the distance and add it to new_length

            if (new_length < original_length)  //If the new path is better than the previous one
                path = newpath;
        }
    }
};

#endif<|MERGE_RESOLUTION|>--- conflicted
+++ resolved
@@ -49,7 +49,6 @@
         return path->front();
     }
 
-<<<<<<< HEAD
     static inline icoordpair get(ilinesegment line)
     {
         // For finding the nearest neighbor, assume that the drilling
@@ -57,7 +56,6 @@
         return get(line.first);
     }
 
-=======
     // Return the Chebyshev distance, which is a good approximation
     // for the time it takes to do a rapid move on a CNC router.
     static inline double distance(icoordpair p0, icoordpair p1)
@@ -65,7 +63,6 @@
         return std::max(std::abs(p0.first - p1.first),
                         std::abs(p0.second - p1.second));
     }
->>>>>>> f53c3f43
 public:
     // This function computes the optimised path of a
     //  * icoordpair
