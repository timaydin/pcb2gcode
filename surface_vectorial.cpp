/*
 * This file is part of pcb2gcode.
 *
 * Copyright (C) 2016 Nicola Corna <nicola@corna.info>
 *
 * pcb2gcode is free software: you can redistribute it and/or modify
 * it under the terms of the GNU General Public License as published by
 * the Free Software Foundation, either version 3 of the License, or
 * (at your option) any later version.
 *
 * pcb2gcode is distributed in the hope that it will be useful,
 * but WITHOUT ANY WARRANTY; without even the implied warranty of
 * MERCHANTABILITY or FITNESS FOR A PARTICULAR PURPOSE.  See the
 * GNU General Public License for more details.
 *
 * You should have received a copy of the GNU General Public License
 * along with pcb2gcode.  If not, see <http://www.gnu.org/licenses/>.
 */

#include <fstream>
#include <limits>
using std::numeric_limits;

#include <string>
using std::string;

#include <memory>
using std::make_shared;
using std::shared_ptr;
using std::unique_ptr;

#include <vector>
using std::vector;

#include <algorithm>
#include <iostream>
#include <cmath>
using std::cerr;
using std::endl;

#include <utility>
using std::pair;
using std::make_pair;

#include <boost/format.hpp>
#include <boost/optional.hpp>
using boost::optional;

#include <glibmm/miscutils.h>
using Glib::build_filename;

#include "tsp_solver.hpp"
#include "surface_vectorial.hpp"
#include "eulerian_paths.hpp"
#include "segmentize.hpp"
#include "bg_helpers.hpp"
#include "units.hpp"

using std::max;
using std::max_element;
using std::next;
using std::dynamic_pointer_cast;

unsigned int Surface_vectorial::debug_image_index = 0;

// For use when we have to convert from float to long and back.
const double SCALE = 1000000.0;

Surface_vectorial::Surface_vectorial(unsigned int points_per_circle,
                                     ivalue_t min_x, ivalue_t max_x,
                                     ivalue_t min_y, ivalue_t max_y,
                                     string name, string outputdir,
                                     bool tsp_2opt, MillFeedDirection::MillFeedDirection mill_feed_direction) :
    points_per_circle(points_per_circle),
    bounding_box(box_type_fp(point_type_fp(min_x, min_y),
                             point_type_fp(max_x, max_y))),
    name(name),
    outputdir(outputdir),
    tsp_2opt(tsp_2opt),
    fill(false),
    mill_feed_direction(mill_feed_direction) {}

void Surface_vectorial::render(shared_ptr<VectorialLayerImporter> importer) {
  multi_polygon_type_fp vectorial_surface_not_simplified;

  vectorial_surface = make_shared<multi_polygon_type_fp>();
  vectorial_surface_not_simplified = importer->render(fill, points_per_circle);

  if (bg::intersects(vectorial_surface_not_simplified)) {
    cerr << "\nWarning: Geometry of layer '" << name << "' is"
        " self-intersecting. This can cause pcb2gcode to produce"
        " wildly incorrect toolpaths. You may want to check the"
        " g-code output and/or fix your gerber files!\n";
  }

  //With a very small loss of precision we can reduce memory usage and processing time
  bg::simplify(vectorial_surface_not_simplified, *vectorial_surface, 0.0001);
}

// If the direction is ccw, return cw and vice versa.  If any, return any.
MillFeedDirection::MillFeedDirection invert(const MillFeedDirection::MillFeedDirection& dir) {
  if (dir == MillFeedDirection::CLIMB) {
    return MillFeedDirection::CONVENTIONAL;
  } else if (dir == MillFeedDirection::CONVENTIONAL) {
    return MillFeedDirection::CLIMB;
  } else {
    return dir;
  }
}

multi_linestring_type_fp mirror_toolpath(
    const multi_linestring_type_fp& mls, bool mirror) {
  multi_linestring_type_fp result;
  for (const auto& ls : mls) {
    linestring_type_fp new_ls;
    for (const auto& point : ls) {
      new_ls.push_back(
          point_type_fp(
              (mirror ? -point.x() : point.x()),
              point.y()));
    }
    result.push_back(new_ls);
  }
  return result;
}

vector<shared_ptr<icoords>> mls_to_icoords(const multi_linestring_type_fp& mls) {
  vector<shared_ptr<icoords>> result;
  for (const auto& ls : mls) {
    result.push_back(make_shared<icoords>());
    for (const auto& p : ls) {
      result.back()->push_back(icoordpair(p.x(), p.y()));
    }
  }
  return result;
}

// Find all potential thermal reliefs.  Those are usually holes in traces.
// Return those shapes as rings with correct orientation.
vector<polygon_type_fp> find_thermal_reliefs(const multi_polygon_type_fp& milling_surface,
                                             const coordinate_type_fp tolerance) {
  // For each shape, see if it has any holes that are empty.
  optional<svg_writer> image;
  vector<polygon_type_fp> holes;
  for (const auto& p : milling_surface) {
    for (const auto& inner : p.inners()) {
      auto thermal_hole = inner;
      bg::correct(thermal_hole); // Convert it from a hole to a filled-in shape.
      multi_polygon_type_fp shrunk_thermal_hole;
      bg_helpers::buffer(thermal_hole, shrunk_thermal_hole, -tolerance);
      bool empty_hole = !bg::intersects(shrunk_thermal_hole, milling_surface);
      if (!empty_hole) {
        continue;
      }
      polygon_type_fp p;
      p.outer() = thermal_hole;
      holes.push_back(p);
    }
  }
  return holes;
}

vector<pair<linestring_type_fp, bool>> flatten_mls(const vector<vector<pair<linestring_type_fp, bool>>>& v) {
  vector<pair<linestring_type_fp, bool>> result;
  for (const auto& sub : v) {
    result.insert(result.end(), sub.begin(), sub.end());
  }
  return result;
}

void Surface_vectorial::write_svgs(size_t tool_index, size_t tool_count, coordinate_type_fp tool_diameter,
<<<<<<< HEAD
                                   const vector<vector<pair<linestring_type_fp, bool>>>& new_trace_toolpaths) const {
=======
                                   const vector<multi_linestring_type_fp>& new_trace_toolpaths,
                                   coordinate_type_fp tolerance, bool find_contentions) const {
>>>>>>> 45795082
  // Now set up the debug images, one per tool.
  const string tool_suffix = tool_count > 1 ? "_" + std::to_string(tool_index) : "";
  svg_writer debug_image(build_filename(outputdir, "processed_" + name + tool_suffix + ".svg"), bounding_box);
  svg_writer traced_debug_image(build_filename(outputdir, "traced_" + name + tool_suffix + ".svg"), bounding_box);
  optional<svg_writer> contentions_image;
  srand(1);
  debug_image.add(voronoi, 0.2, false);
  srand(1);
  for (const auto& new_trace_toolpath : new_trace_toolpaths) {
    const unsigned int r = rand() % 256;
    const unsigned int g = rand() % 256;
    const unsigned int b = rand() % 256;
<<<<<<< HEAD
    for (const auto& ls_and_allow_reversal : new_trace_toolpath) {
      debug_image.add(ls_and_allow_reversal.first, tool_diameter, r, g, b);
      traced_debug_image.add(ls_and_allow_reversal.first, tool_diameter, r, g, b);
    }
=======
    debug_image.add(new_trace_toolpath, tool_diameter, r, g, b);
    traced_debug_image.add(new_trace_toolpath, tool_diameter, r, g, b);

    if (find_contentions) {
      if (trace_index < vectorial_surface->size()) {
        multi_polygon_type_fp temp;
        bg_helpers::buffer(vectorial_surface->at(trace_index), temp, tool_diameter/2 - tolerance);
        const auto temp2 = new_trace_toolpath & temp;
        if (bg::length(temp2) > 0) {
          if (!contentions_image) {
            contentions_image.emplace(build_filename(outputdir, "contentions_" + name + tool_suffix + ".svg"), bounding_box);
          }
          contentions_image->add(temp2, tool_diameter, 255, 0, 0);
        }
      }
    }
  }
  if (contentions_image) {
    cerr << "\nWarning: pcb2gcode hasn't been able to fulfill all"
        " clearance requirements.  Check the contentions output"
        " and consider using a smaller milling bit.\n";
>>>>>>> 45795082
  }
  srand(1);
  debug_image.add(*vectorial_surface, 1, true);
}

vector<vector<shared_ptr<icoords>>> Surface_vectorial::get_toolpath(
    shared_ptr<RoutingMill> mill, bool mirror) {
  bg::unique(*vectorial_surface);
  const auto tolerance = mill->tolerance;
  // Get the voronoi region for each trace.
  voronoi = Voronoi::build_voronoi(*vectorial_surface, bounding_box, tolerance);

  auto isolator = dynamic_pointer_cast<Isolator>(mill);
  if (isolator) {
    if (isolator->preserve_thermal_reliefs && isolator->voronoi) {
      thermal_holes = find_thermal_reliefs(*vectorial_surface, tolerance);
    }
    const auto tool_count = isolator->tool_diameters_and_overlap_widths.size();
    vector<vector<shared_ptr<icoords>>> results(tool_count);
    const auto trace_count = vectorial_surface->size() + thermal_holes.size(); // Includes thermal holes.
    // One for each trace or thermal hole, including all prior tools.
    vector<multi_polygon_type_fp> already_milled(trace_count);
    for (size_t tool_index = 0; tool_index < tool_count; tool_index++) {
      const auto& tool = isolator->tool_diameters_and_overlap_widths[tool_index];
      const auto tool_diameter = tool.first;
      vector<vector<pair<linestring_type_fp, bool>>> new_trace_toolpaths(trace_count);

      for (size_t trace_index = 0; trace_index < trace_count; trace_index++) {
        multi_polygon_type_fp already_milled_shrunk;
        bg_helpers::buffer(already_milled[trace_index], already_milled_shrunk, -tool_diameter/2 + tolerance);
        if (tool_index < tool_count - 1) {
          // Don't force isolation.
          if (trace_index < vectorial_surface->size()) {
            multi_polygon_type_fp temp;
            bg_helpers::buffer(vectorial_surface->at(trace_index), temp, tool_diameter/2 - mill->tolerance);
            already_milled_shrunk = already_milled_shrunk + temp;
          }
        }
        auto new_trace_toolpath = get_single_toolpath(isolator, trace_index, mirror, tool.first, tool.second,
                                                      already_milled_shrunk);
        if (mill->optimise) {
          for (auto& ls_and_allow_reversal : new_trace_toolpath) {
            linestring_type_fp temp_ls;
            bg::simplify(ls_and_allow_reversal.first, temp_ls, mill->tolerance);
            ls_and_allow_reversal.first = temp_ls;
          }
        }
        new_trace_toolpaths[trace_index] = new_trace_toolpath;
        if (tool_index + 1 == tool_count) {
          // No point in updating the already_milled.
          continue;
        }
        multi_linestring_type_fp combined_trace_toolpath;
        combined_trace_toolpath.reserve(new_trace_toolpath.size());
        for (const auto& ls_and_allow_reversal : new_trace_toolpath) {
          combined_trace_toolpath.push_back(ls_and_allow_reversal.first);
        }
        multi_polygon_type_fp new_trace_toolpath_bufferred;
        bg_helpers::buffer(combined_trace_toolpath, new_trace_toolpath_bufferred, tool_diameter/2);
        already_milled[trace_index] = already_milled[trace_index] + new_trace_toolpath_bufferred;
      }
      write_svgs(tool_index, tool_count, tool_diameter, new_trace_toolpaths, mill->tolerance, tool_index == tool_count - 1);
      auto new_toolpath = flatten_mls(new_trace_toolpaths);
      multi_linestring_type_fp combined_toolpath = post_process_toolpath(isolator, new_toolpath);
      results[tool_index] = mls_to_icoords(mirror_toolpath(combined_toolpath, mirror));
    }
    return results;
  }
  auto cutter = dynamic_pointer_cast<Cutter>(mill);
  if (cutter) {
    const auto trace_count = vectorial_surface->size();
    vector<vector<pair<linestring_type_fp, bool>>> new_trace_toolpaths(trace_count);

    for (size_t trace_index = 0; trace_index < trace_count; trace_index++) {
      const auto new_trace_toolpath = get_single_toolpath(cutter, trace_index, mirror, cutter->tool_diameter, 0, multi_polygon_type_fp());
      new_trace_toolpaths[trace_index] = new_trace_toolpath;
    }
    write_svgs(0, 1, cutter->tool_diameter, new_trace_toolpaths, mill->tolerance, false);
    auto new_toolpath = flatten_mls(new_trace_toolpaths);
    multi_linestring_type_fp combined_toolpath = post_process_toolpath(cutter, new_toolpath);
    return {mls_to_icoords(mirror_toolpath(combined_toolpath, mirror))};
  }
  throw std::logic_error("Can't mill with something other than a Cutter or an Isolator.");
}

// Find if a distance between two ponts should be milled or retract, move fast,
// and plunge.  Milling is chosen if it's faster and also the path is entirely
// within the allowed_milling surface.
coordinate_type_fp do_milling(
    const shared_ptr<RoutingMill>& mill,
    const point_type_fp& a, const point_type_fp& b, const optional<multi_polygon_type_fp>& allowed_milling) {
  // Solve for distance:
  // risetime at G0 + horizontal distance G0 + plunge G1 ==
  // travel time at G1
  // The horizontal G0 move is for the maximum of the X and Y coordinates.
  // We'll assume that G0 Z is 50inches/minute and G0 X or Y is 100 in/min, taken from Nomad Carbide 883.
  const auto vertical_distance = mill->zsafe - mill->zwork;
  const auto horizontal_distance = bg::distance(a, b);
  const auto max_manhattan = std::max(std::abs(a.x() - b.x()), std::abs(a.y() - b.y()));
  const double vertG0speed = 50;
  const double horizontalG0speed = 100;
  const double horizontalG1speed = mill->feed;
  const double vertG1speed = mill->vertfeed;
  if (vertical_distance/vertG0speed + max_manhattan/horizontalG0speed + vertical_distance/vertG1speed <
      horizontal_distance/horizontalG1speed) {
    return false; // Faster to go up and back down.
  }
  if (allowed_milling) {
    linestring_type_fp connector;
    connector.push_back(a);
    connector.push_back(b);
    if (!bg::covered_by(connector, *allowed_milling)) {
      return false;
    }
  }
  return true;
}

// Points that are very close to each other, probably because of a
// rounding error, are merged together to a single location.
size_t merge_near_points(vector<pair<linestring_type_fp, bool>>& mls, const coordinate_type_fp distance) {
  struct PointLessThan {
    bool operator()(const point_type_fp& a, const point_type_fp& b) const {
      return std::tie(a.x(), a.y()) < std::tie(b.x(), b.y());
    }
  };

  std::map<point_type_fp, point_type_fp, PointLessThan> points;
  for (const auto& ls_and_allow_reversal : mls) {
    for (const auto& point : ls_and_allow_reversal.first) {
      points[point] = point;
    }
  }
  // Merge points that are near one another.  This doesn't do a
  // great job but it's fast enough.
  size_t points_merged = 0;
  const auto distance_2 = distance * distance;
  for (auto i = points.begin(); i != points.end(); i++) {
    for (auto j = i;
         j != points.upper_bound(point_type_fp(i->second.x()+distance,
                                               i->second.y()+distance));
         j++) {
      if (!bg::equals(j->second, i->second) &&
          bg::comparable_distance(i->second, j->second) <= distance_2) {
        points_merged++;
        j->second = i->second;
      }
    }
  }
  if (points_merged > 0) {
    for (auto& ls_and_allow_reversal : mls) {
      for (auto& point : ls_and_allow_reversal.first) {
        point = points[point];
      }
    }
  }
  return points_merged;
}

// Returns a minimal number of toolpaths that include all the milling in the
// oroginal toolpaths.  Each path is traversed once.  First paths are
// directional, second are bidi.  In the pair, the first is directional and the
// second is bidi.
multi_linestring_type_fp make_eulerian_paths(const vector<pair<linestring_type_fp, bool>>& toolpaths) {
  // Merge points that are very close to each other because it makes
  // us more likely to find intersections that was can use.
  auto merged_toolpaths = toolpaths;
  merge_near_points(merged_toolpaths, 0.00001);

  // First we need to split all paths so that they don't cross.  We need to
  // scale them up because the input is not floating point.
  vector<segment_type_p> all_segments;
  vector<bool> allow_reversals;
  for (const auto& toolpath_and_allow_reversal : merged_toolpaths) {
    const auto& toolpath = toolpath_and_allow_reversal.first;
    for (size_t i = 1; i < toolpath.size(); i++) {
      all_segments.push_back(
          segment_type_p(
              point_type_p(toolpath[i-1].x() * SCALE, toolpath[i-1].y() * SCALE),
              point_type_p(toolpath[i  ].x() * SCALE, toolpath[i  ].y() * SCALE)));
      allow_reversals.push_back(toolpath_and_allow_reversal.second);
    }
  }
  vector<std::pair<segment_type_p, bool>> split_segments = segmentize::segmentize(all_segments, allow_reversals);

  // Make a minimal number of paths from those segments.
  struct PointLessThan {
    bool operator()(const point_type_fp& a, const point_type_fp& b) const {
      return std::tie(a.x(), a.y()) < std::tie(b.x(), b.y());
    }
  };
  // Only allow reversing the direction of travel if mill_feed_direction is
  // ANY.  We need to scale them back down.
  multi_linestring_type_fp segments_as_linestrings;
  segments_as_linestrings.reserve(split_segments.size());
  allow_reversals.clear();
  allow_reversals.reserve(split_segments.size());
  for (const auto& segment_and_allow_reversal : split_segments) {
    // Make a little 1-edge linestrings.
    linestring_type_fp ls;
    const auto& segment = segment_and_allow_reversal.first;
    const auto& allow_reversal = segment_and_allow_reversal.second;
    ls.push_back(point_type_fp(segment.low().x() / SCALE, segment.low().y() / SCALE));
    ls.push_back(point_type_fp(segment.high().x() / SCALE, segment.high().y() / SCALE));
    segments_as_linestrings.push_back(ls);
    allow_reversals.push_back(allow_reversal);
  }

  return eulerian_paths::get_eulerian_paths<
      point_type_fp,
      linestring_type_fp,
      multi_linestring_type_fp,
      PointLessThan>(segments_as_linestrings, allow_reversals);
}

// Make eulerian paths if needed.  Sort the paths order to make it faster.
// Simplify paths by remving points that don't affect the path or affect it very
// little.
multi_linestring_type_fp Surface_vectorial::post_process_toolpath(
    const std::shared_ptr<RoutingMill>& mill, const vector<pair<linestring_type_fp, bool>>& toolpath) const {
  multi_linestring_type_fp combined_toolpath;
  if (mill->eulerian_paths) {
    combined_toolpath = make_eulerian_paths(toolpath);
  } else {
    combined_toolpath.reserve(toolpath.size());
    for (const auto& ls_and_allow_reversal : toolpath) {
      combined_toolpath.push_back(ls_and_allow_reversal.first);
    }
  }
  if (tsp_2opt) {
    tsp_solver::tsp_2opt(combined_toolpath, point_type_fp(0, 0));
  } else {
    tsp_solver::nearest_neighbour(combined_toolpath, point_type_fp(0, 0));
  }

  if (mill->optimise) {
    multi_linestring_type_fp temp_mls;
    bg::simplify(combined_toolpath, temp_mls, mill->tolerance);
    combined_toolpath = temp_mls;
  }
  return combined_toolpath;
}

// Given a linestring which has the same front and back (so it's actually a
// ring), attach it to one of the ends of the toolpath.  Only attach if there is
// a point on the ring that is close enough to the toolpath endpoint.  toolpath
// must not be empty.
bool attach_ring(const shared_ptr<RoutingMill>& mill,
                 const linestring_type_fp& ring,
                 pair<linestring_type_fp, bool>& toolpath_and_allow_reversal, // true if the toolpath can be reversed
                 const MillFeedDirection::MillFeedDirection& dir,
                 const optional<multi_polygon_type_fp>& allowed_milling) {
  auto& toolpath = toolpath_and_allow_reversal.first;
  bool insert_at_front = true;
  auto best_ring_point = ring.begin();
  double best_distance = bg::comparable_distance(*best_ring_point, toolpath.front());
  for (auto ring_point = ring.begin(); ring_point != ring.end(); ring_point++) {
    if (bg::comparable_distance(*ring_point, toolpath.front()) < best_distance) {
      best_distance = bg::comparable_distance(*ring_point, toolpath.front());
      best_ring_point = ring_point;
      insert_at_front = true;
    }
    if (bg::comparable_distance(*ring_point, toolpath.back()) < best_distance) {
      best_distance = bg::comparable_distance(*ring_point, toolpath.back());
      best_ring_point = ring_point;
      insert_at_front = false;
    }
  }
  if (!do_milling(mill, *best_ring_point, insert_at_front ? toolpath.front() : toolpath.back(), allowed_milling)) {
    return false;
  }
  toolpath.resize(toolpath.size() + ring.size()); // Make space for the ring.
  auto insertion_point = toolpath.end() - ring.size(); // Insert at the end
  if (insert_at_front) {
    std::move_backward(toolpath.begin(), insertion_point, toolpath.end());
    insertion_point = toolpath.begin();
  }
  // It's a ring so if dir == ANY, we can connect however we like because it
  // won't make a difference.
  if (dir == MillFeedDirection::CONVENTIONAL) {
    // Taken from: http://www.cplusplus.com/reference/algorithm/rotate_copy/
    // Next to take the next of each element because the range is closed at the
    // start and open at the end.
    auto close_ring_point = std::reverse_copy(std::next(ring.begin()), std::next(best_ring_point), insertion_point);
    close_ring_point = std::reverse_copy(std::next(best_ring_point), ring.end(), close_ring_point);
    *close_ring_point = *best_ring_point;
  } else { // It's ANY or CLIMB.  For ANY, we can choose either direction and we
           // default to the current direction.
    auto close_ring_point = std::rotate_copy(ring.begin(), best_ring_point, std::prev(ring.end()), insertion_point);
    *close_ring_point = *best_ring_point;
  }
  // Iff both inputs are reversible than the path remains reversible.
  toolpath_and_allow_reversal.second = dir == MillFeedDirection::ANY && toolpath_and_allow_reversal.second;
  return true;
}

bool attach_ls(const shared_ptr<RoutingMill>& mill,
               const linestring_type_fp& ls,
               pair<linestring_type_fp, bool>& toolpath_and_allow_reversal, // true if the toolpath can be reversed
               const MillFeedDirection::MillFeedDirection& dir,
               const optional<multi_polygon_type_fp>& allowed_milling) {
  auto& toolpath = toolpath_and_allow_reversal.first;
  bool reverse_toolpath; // Do we start with a reversed toolpath?
  bool insert_front = false; // Then, do we insert at the front?
  bool insert_reversed; // Finally, do we reverse the new ls?
  auto best_distance = std::numeric_limits<double>::infinity();
  if (dir != MillFeedDirection::CLIMB) {
    // We may attach it reversed, either:
    // toolpath.front() ... toolpath.back() ls.back() ... ls.front()
    if (bg::distance(toolpath.back(), ls.back()) < best_distance) {
      reverse_toolpath = false;
      insert_front = false;
      insert_reversed = true;
      best_distance = bg::distance(toolpath.back(), ls.back());
    }
    // ls.back() ... ls.front() toolpath.front() ... toolpath.back()
    if (bg::distance(ls.front(), toolpath.front()) < best_distance) {
      reverse_toolpath = false;
      insert_front = true;
      insert_reversed = true;
      best_distance = bg::distance(ls.front(), toolpath.front());
    }
  }
  if (dir != MillFeedDirection::CONVENTIONAL) {
    // We may attach the list in the forward direction, either:
    // toolpath.front() ... toolpath.back() ls.front() ... ls.back()
    if (bg::distance(toolpath.back(), ls.front()) < best_distance) {
      reverse_toolpath = false;
      insert_front = false;
      insert_reversed = false;
      best_distance = bg::distance(toolpath.back(), ls.front());
    }
    // ls.front() ... ls.back() toolpath.front() ... toolpath.back()
    if (bg::distance(ls.back(), toolpath.front()) < best_distance) {
      reverse_toolpath = false;
      insert_front = true;
      insert_reversed = false;
      best_distance = bg::distance(ls.back(), toolpath.front());
    }
  }
  if (toolpath_and_allow_reversal.second) {
    // The toolpath that we are inserting into may be reversed.
    if (dir != MillFeedDirection::CLIMB) {
      // We may attach it reversed, either:
      // toolpath.back() ... toolpath.front() ls.back() ... ls.front()
      if (bg::distance(toolpath.front(), ls.back()) < best_distance) {
        reverse_toolpath = true;
        insert_front = false;
        insert_reversed = true;
        best_distance = bg::distance(toolpath.front(), ls.back());
      }
      // ls.back() ... ls.front() toolpath.back() ... toolpath.front()
      if (bg::distance(ls.front(), toolpath.back()) < best_distance) {
        reverse_toolpath = true;
        insert_front = true;
        insert_reversed = true;
        best_distance = bg::distance(ls.front(), toolpath.back());
      }
    }
    if (dir != MillFeedDirection::CONVENTIONAL) {
      // We may attach the list in the forward direction, either:
      // toolpath.back() ... toolpath.front() ls.front() ... ls.back()
      if (bg::distance(toolpath.front(), ls.front()) < best_distance) {
        reverse_toolpath = true;
        insert_front = false;
        insert_reversed = false;
        best_distance = bg::distance(toolpath.front(), ls.front());
      }
      // ls.front() ... ls.back() toolpath.back() ... toolpath.front()
      if (bg::distance(ls.back(), toolpath.back()) < best_distance) {
        reverse_toolpath = true;
        insert_front = true;
        insert_reversed = false;
        best_distance = bg::distance(ls.back(), toolpath.back());
      }
    }
  }

  if (best_distance == std::numeric_limits<double>::infinity()) {
    return false;
  }
  const auto& toolpath_neighbor = (reverse_toolpath == insert_front) ? toolpath.back() : toolpath.front();
  const auto& ls_neighbor = (insert_front == insert_reversed) ? ls.front() : ls.back();
  if (!do_milling(mill, toolpath_neighbor, ls_neighbor, allowed_milling)) {
    return false;
  }
  if (reverse_toolpath) {
    bg::reverse(toolpath);
  }
  const auto insertion_position = insert_front ? toolpath.begin() : toolpath.end();
  if (insert_reversed) {
    toolpath.insert(insertion_position, ls.crbegin(), ls.crend());
  } else {
    toolpath.insert(insertion_position, ls.cbegin(), ls.cend());
  }
  // Iff both inputs are reversible than the path remains reversible.
  toolpath_and_allow_reversal.second = dir == MillFeedDirection::ANY && toolpath_and_allow_reversal.second;
  return true;
}

void attach_ls(const shared_ptr<RoutingMill>& mill,
               const linestring_type_fp& ls,
               vector<pair<linestring_type_fp, bool>>& toolpaths,
               const MillFeedDirection::MillFeedDirection& dir,
               const multi_polygon_type_fp& already_milled_shrunk,
               const optional<multi_polygon_type_fp> allowed_milling) {
  if (bg::equals(ls.front(), ls.back())) {
    // This path is actually a ring so we can use attach_ring which can connect
    // at any point.
    for (auto& toolpath : toolpaths) {
      if (attach_ring(mill, ls, toolpath, dir, allowed_milling)) {
        return;
      }
    }
  } else {
    for (auto& toolpath : toolpaths) {
      if (attach_ls(mill, ls, toolpath, dir, allowed_milling)) {
        return;
      }
    }
  }
  if (dir == MillFeedDirection::CONVENTIONAL) {
    toolpaths.push_back(make_pair(linestring_type_fp(ls.crbegin(), ls.crend()), false));
  } else if (dir == MillFeedDirection::CLIMB) {
    toolpaths.push_back(make_pair(linestring_type_fp(ls.cbegin(), ls.cend()), false));
  } else {
    toolpaths.push_back(make_pair(linestring_type_fp(ls.cbegin(), ls.cend()), true)); // true for reversible
  }
}

// Given a ring, attach it to one of the toolpaths.  The ring is first masked
// with the already_milled_shrunk, so it may become a few linestrings.  Those
// linestrings are attached.  Only attach if there is a point on the linestring
// that is close enough to one of the toolpaths' endpoints is it attached.  If
// none of the toolpaths have a close enough endpoint, a new toolpath is added
// to the list of toolpaths.
void attach_ring(const shared_ptr<RoutingMill>& mill,
                 const ring_type_fp& ring,
                 vector<pair<linestring_type_fp, bool>>& toolpaths,
                 const MillFeedDirection::MillFeedDirection& dir,
                 const multi_polygon_type_fp& already_milled_shrunk,
                 const optional<multi_polygon_type_fp> allowed_milling) {
  multi_linestring_type_fp ring_paths;
  ring_paths.push_back(linestring_type_fp(ring.cbegin(), ring.cend())); // Make a copy into an mls.
  ring_paths = ring_paths - already_milled_shrunk;  // This might chop the single path into many paths.
  vector<pair<linestring_type_fp, bool>> ring_paths_with_direction;
  for (const auto& ring_path : ring_paths) {
    ring_paths_with_direction.push_back(make_pair(ring_path, dir == MillFeedDirection::ANY));
  }
  ring_paths = make_eulerian_paths(ring_paths_with_direction); // Rejoin those paths as possible.
  for (const auto& ring_path : ring_paths) { // Maybe more than one if the masking cut one into parts.
    attach_ls(mill, ring_path, toolpaths, dir, already_milled_shrunk, allowed_milling);
  }
}

// Given polygons, attach all the rings inside to the toolpaths.
// allowed_milling is the area that we believe that we may mill safely because
// it doesn't cut through traces.
void attach_polygons(const shared_ptr<RoutingMill>& mill,
                     const multi_polygon_type_fp& polygons,
                     vector<pair<linestring_type_fp, bool>>& toolpaths,
                     const MillFeedDirection::MillFeedDirection& dir,
                     const multi_polygon_type_fp& already_milled_shrunk,
                     const optional<multi_polygon_type_fp> allowed_milling) {
  // Loop through the polygons by ring index because that will lead to better
  // connections between loops.
  for (const auto& poly : polygons) {
    attach_ring(mill, poly.outer(), toolpaths, dir, already_milled_shrunk, allowed_milling);
  }
  bool found_one = true;
  for (size_t i = 0; found_one; i++) {
    found_one = false;
    for (const auto& poly : polygons) {
      if (poly.inners().size() > i) {
        found_one = true;
        attach_ring(mill, poly.inners()[i], toolpaths, dir, already_milled_shrunk, allowed_milling);
      }
    }
  }
}

// Get all the toolpaths for a single milling bit for just one of the traces or
// thermal holes.  The mill is the tool to use and the tool_diameter and the
// overlap_width are the specifics of the tool to use in the milling.  mirror
// means that the entire shapre should be reflected across the y=0 axis, because
// it will be on the back.  The tool_suffix is for making unique filenames if
// there are multiple tools.  The already_milled_shrunk is the running union of
// all the milled area so far, so that new milling can avoid re-milling areas
// that are already milled.  Returns first the direcitonal toolpaths and then
// the bidircitonal toolpaths.  For the former, the dirction must be maintained.
// For the latter, they can be turned around if needed.
vector<pair<linestring_type_fp, bool>> Surface_vectorial::get_single_toolpath(
    shared_ptr<RoutingMill> mill, const size_t trace_index, bool mirror, const double tool_diameter,
    const double overlap_width,
    const multi_polygon_type_fp& already_milled_shrunk) const {
    coordinate_type_fp tolerance = mill->tolerance;
    // This is by how much we will grow each trace if extra passes are needed.
    coordinate_type_fp diameter = tool_diameter;
    coordinate_type_fp overlap = overlap_width;

    shared_ptr<Isolator> isolator = dynamic_pointer_cast<Isolator>(mill);
    // Extra passes are done on each trace if requested,
    // each offset by the tool diameter less the overlap requested.
    const int extra_passes =
        isolator
        ? std::max(
            isolator->extra_passes,
            int(std::ceil(
                (isolator->isolation_width - tool_diameter) /
                (tool_diameter - overlap_width)
                - isolator->tolerance))) // In case it divides evenly, do fewer passes.
        : 0;
    const bool do_voronoi = isolator ? isolator->voronoi : false;

<<<<<<< HEAD
    bool contentions = false;
=======
    multi_linestring_type_fp toolpath;
>>>>>>> 45795082

    optional<polygon_type_fp> current_trace = boost::none;
    if (trace_index < vectorial_surface->size()) {
      current_trace.emplace(vectorial_surface->at(trace_index));
    }
    const auto& current_voronoi = trace_index < voronoi.size() ? voronoi[trace_index] : thermal_holes[trace_index - voronoi.size()];
    const vector<multi_polygon_type_fp> polygons =
        offset_polygon(current_trace, current_voronoi,
                       diameter, overlap, extra_passes + 1, do_voronoi);
    boost::optional<multi_polygon_type_fp> allowed_milling;
    if (current_trace) {
      multi_polygon_type_fp keep_out;
      bg_helpers::buffer(*current_trace, keep_out, diameter/2 - tolerance);
      // This is the area where milling is allowed but not necessarily required.
      // It can be used to connect paths that are nearly connected.
      allowed_milling.emplace(current_voronoi - keep_out);
    }
    // The rings of polygons are the paths to mill.  The paths may include both
    // inner and outer rings.  They vector has them sorted from the smallest
    // outer to the largest outer, both for voronoi and for regular isolation.
    // Each linestring has a bool attached to it indicating if it is reversible.
    // true means reversal is still allowed.
    vector<pair<linestring_type_fp, bool>> toolpath;
    for (size_t polygon_index = 0; polygon_index < polygons.size(); polygon_index++) {
      const auto& polygon = polygons[polygon_index];
      MillFeedDirection::MillFeedDirection dir = mill_feed_direction;
      if (polygon_index != 0) {
        if (polygon_index + 1 == polygons.size()) {
          // This is the outermost pass and it isn't the only loop so invert
          // it to remove burrs.
          dir = invert(dir);
        } else {
          // This is a middle pass so it can go in any direction.
          dir = MillFeedDirection::ANY;
        }
      }
      if (mirror) {
        // This is on the back so all loops are reversed.
        dir = invert(dir);
      }
      attach_polygons(mill, polygon, toolpath, dir, already_milled_shrunk, allowed_milling);
    }

    return toolpath;
}

void Surface_vectorial::save_debug_image(string message)
{
    const string filename = (boost::format("outp%d_%s.svg") % debug_image_index % message).str();
    svg_writer debug_image(build_filename(outputdir, filename), bounding_box);

    srand(1);
    debug_image.add(*vectorial_surface, 1, true);

    ++debug_image_index;
}

void Surface_vectorial::enable_filling() {
    fill = true;
}

void Surface_vectorial::add_mask(shared_ptr<Core> surface) {
    mask = dynamic_pointer_cast<Surface_vectorial>(surface);

    if (mask) {
      *vectorial_surface = *vectorial_surface & *(mask->vectorial_surface);
      return;
    }
    throw std::logic_error("Can't cast Core to Surface_vectorial");
}

// Might not have an input, which is when we are milling for thermal reliefs.
vector<multi_polygon_type_fp> Surface_vectorial::offset_polygon(
    const optional<polygon_type_fp>& input,
    const polygon_type_fp& voronoi_polygon,
    coordinate_type_fp diameter,
    coordinate_type_fp overlap,
    unsigned int steps, bool do_voronoi) const {
  // The polygons to add to the PNG debuging output files.
  vector<multi_polygon_type_fp> polygons;

  // Mask the polygon that we need to mill.
  multi_polygon_type_fp masked_milling_poly;
  masked_milling_poly.push_back(do_voronoi ? voronoi_polygon : *input);  // Milling voronoi or trace?
  if (!input) {
    // This means that we are milling a thermal so we need to move inward
    // slightly to accomodate the thickness of the millbit.
    multi_polygon_type_fp temp;
    bg_helpers::buffer(masked_milling_poly, temp, -diameter/2);
    masked_milling_poly = temp;
  }
  // This is the area that the milling must not cross so that it doesn't dig
  // into the trace.  We only need this if there is an input. which is not the
  // case if this is a thermal hole.
  multi_polygon_type_fp path_minimum;
  if (input) {
    bg_helpers::buffer(*input, path_minimum, diameter/2);
  }

  multi_polygon_type_fp masked_milling_polys;
  // We need to crop the area that we'll mill if it extends outside the PCB's
  // outline.  This saves time in milling.
  if (mask) {
    masked_milling_polys = masked_milling_poly & *(mask->vectorial_surface);
  } else {
    // Increase the size of the bounding box to accomodate all milling.
    box_type_fp new_bounding_box;
    if (do_voronoi) {
      // This worked experimentally to remove spurious contention.
      double factor = (1-double(steps+2))/2;
      auto expand_by = (diameter - overlap) * factor;
      bg::buffer(bounding_box, new_bounding_box, -expand_by);
    } else {
      bg::buffer(bounding_box, new_bounding_box, diameter / 2 + (diameter - overlap) * (steps - 1));
    }
    masked_milling_polys = masked_milling_poly & new_bounding_box;
  }

  // Convert the input shape into a bunch of rings that need to be milled.
  for (unsigned int i = 0; i < steps; i++) {
    coordinate_type_fp expand_by;
    if (!do_voronoi) {
      // Number of rings is the same as the number of steps.
      expand_by = diameter / 2 + (diameter - overlap) * i;
    } else {
      // Voronoi lines are on the boundary and shared between
      // multi_polygons so we only need half as many of them.
      double factor;
      if (!input) {
        // This means that we are milling a thermal so we need to do all the
        // passes here.  We can't count on the passes around the input surface
        // because there is no input surface.
        factor = double(i) + 1 - steps;
      } else {
        factor = ((1-double(steps))/2 + i);
      }
      if (factor > 0) {
        continue; // Don't need this step.
      }
      expand_by = (diameter - overlap) * factor;
    }

    multi_polygon_type_fp mpoly;
    if (expand_by == 0) {
      // We simply need to mill every ring in the shape.
      mpoly = masked_milling_polys;
    } else {
      multi_polygon_type_fp mpoly_temp;
      // Buffer should be done on floating point polygons.
      bg_helpers::buffer(masked_milling_polys, mpoly_temp, expand_by);

      if (!do_voronoi) {
        mpoly = mpoly_temp & voronoi_polygon;
      } else {
        mpoly = mpoly_temp + path_minimum;
      }
    }
    multi_polygon_type_fp masked_expanded_milling_polys;
    if (mask) {
      // Don't mill outside the mask because that's a waste.
      // But don't mill into the trace itself.
      // And don't mill into other traces.
      masked_expanded_milling_polys = ((mpoly & *(mask->vectorial_surface)) + path_minimum) & voronoi_polygon;
    } else {
      masked_expanded_milling_polys = mpoly;
    }
    polygons.push_back(masked_expanded_milling_polys);
  }

  return polygons;
}

svg_writer::svg_writer(string filename, box_type_fp bounding_box) :
    output_file(filename),
    bounding_box(bounding_box)
{
    const coordinate_type_fp width =
        (bounding_box.max_corner().x() - bounding_box.min_corner().x()) * SVG_PIX_PER_IN;
    const coordinate_type_fp height =
        (bounding_box.max_corner().y() - bounding_box.min_corner().y()) * SVG_PIX_PER_IN;
    const coordinate_type_fp viewBox_width =
        (bounding_box.max_corner().x() - bounding_box.min_corner().x()) * SVG_DOTS_PER_IN;
    const coordinate_type_fp viewBox_height =
        (bounding_box.max_corner().y() - bounding_box.min_corner().y()) * SVG_DOTS_PER_IN;

    //Some SVG readers does not behave well when viewBox is not specified
    const string svg_dimensions =
        str(boost::format("width=\"%1%\" height=\"%2%\" viewBox=\"0 0 %3% %4%\"") % width % height % viewBox_width % viewBox_height);

    mapper = unique_ptr<bg::svg_mapper<point_type_fp>>
        (new bg::svg_mapper<point_type_fp>(output_file, viewBox_width, viewBox_height, svg_dimensions));
    mapper->add(bounding_box);
}

template <typename multi_polygon_type_t>
void svg_writer::add(const multi_polygon_type_t& geometry, double opacity, bool stroke)
{
    string stroke_str = stroke ? "stroke:rgb(0,0,0);stroke-width:2" : "";

    for (const auto& poly : geometry)
    {
        const unsigned int r = rand() % 256;
        const unsigned int g = rand() % 256;
        const unsigned int b = rand() % 256;

        multi_polygon_type_t new_bounding_box;
        bg::convert(bounding_box, new_bounding_box);

        mapper->map(poly & new_bounding_box,
            str(boost::format("fill-opacity:%f;fill:rgb(%u,%u,%u);" + stroke_str) %
            opacity % r % g % b));
    }
}

void svg_writer::add(const linestring_type_fp& path, coordinate_type_fp width, unsigned int r, unsigned int g, unsigned int b) {
  // Stroke the width of the path.
  mapper->map(path,
              str(boost::format("stroke:rgb(%u,%u,%u);stroke-width:%f;fill:none;"
                                "stroke-opacity:0.5;stroke-linecap:round;stroke-linejoin:round;") % r % g % b % (width * SVG_DOTS_PER_IN)));
  // Stroke the center of the path.
  mapper->map(path,
              "stroke:rgb(0,0,0);stroke-width:1px;fill:none;"
              "stroke-opacity:1;stroke-linecap:round;stroke-linejoin:round;");
}<|MERGE_RESOLUTION|>--- conflicted
+++ resolved
@@ -169,12 +169,8 @@
 }
 
 void Surface_vectorial::write_svgs(size_t tool_index, size_t tool_count, coordinate_type_fp tool_diameter,
-<<<<<<< HEAD
-                                   const vector<vector<pair<linestring_type_fp, bool>>>& new_trace_toolpaths) const {
-=======
-                                   const vector<multi_linestring_type_fp>& new_trace_toolpaths,
+                                   const vector<vector<pair<linestring_type_fp, bool>>>& new_trace_toolpaths,
                                    coordinate_type_fp tolerance, bool find_contentions) const {
->>>>>>> 45795082
   // Now set up the debug images, one per tool.
   const string tool_suffix = tool_count > 1 ? "_" + std::to_string(tool_index) : "";
   svg_writer debug_image(build_filename(outputdir, "processed_" + name + tool_suffix + ".svg"), bounding_box);
@@ -183,24 +179,26 @@
   srand(1);
   debug_image.add(voronoi, 0.2, false);
   srand(1);
-  for (const auto& new_trace_toolpath : new_trace_toolpaths) {
+  const auto trace_count = new_trace_toolpaths.size();
+  for (size_t trace_index = 0; trace_index < trace_count; trace_index++) {
+    const auto& new_trace_toolpath = new_trace_toolpaths[trace_index];
     const unsigned int r = rand() % 256;
     const unsigned int g = rand() % 256;
     const unsigned int b = rand() % 256;
-<<<<<<< HEAD
     for (const auto& ls_and_allow_reversal : new_trace_toolpath) {
       debug_image.add(ls_and_allow_reversal.first, tool_diameter, r, g, b);
       traced_debug_image.add(ls_and_allow_reversal.first, tool_diameter, r, g, b);
     }
-=======
-    debug_image.add(new_trace_toolpath, tool_diameter, r, g, b);
-    traced_debug_image.add(new_trace_toolpath, tool_diameter, r, g, b);
 
     if (find_contentions) {
       if (trace_index < vectorial_surface->size()) {
         multi_polygon_type_fp temp;
         bg_helpers::buffer(vectorial_surface->at(trace_index), temp, tool_diameter/2 - tolerance);
-        const auto temp2 = new_trace_toolpath & temp;
+        multi_linestring_type_fp temp2;
+        for (const auto& ls_and_allow_reversal : new_trace_toolpath) {
+          temp2.push_back(ls_and_allow_reversal.first);
+        }
+        temp2 = temp2 & temp;
         if (bg::length(temp2) > 0) {
           if (!contentions_image) {
             contentions_image.emplace(build_filename(outputdir, "contentions_" + name + tool_suffix + ".svg"), bounding_box);
@@ -214,7 +212,6 @@
     cerr << "\nWarning: pcb2gcode hasn't been able to fulfill all"
         " clearance requirements.  Check the contentions output"
         " and consider using a smaller milling bit.\n";
->>>>>>> 45795082
   }
   srand(1);
   debug_image.add(*vectorial_surface, 1, true);
@@ -729,12 +726,6 @@
         : 0;
     const bool do_voronoi = isolator ? isolator->voronoi : false;
 
-<<<<<<< HEAD
-    bool contentions = false;
-=======
-    multi_linestring_type_fp toolpath;
->>>>>>> 45795082
-
     optional<polygon_type_fp> current_trace = boost::none;
     if (trace_index < vectorial_surface->size()) {
       current_trace.emplace(vectorial_surface->at(trace_index));
@@ -957,4 +948,10 @@
   mapper->map(path,
               "stroke:rgb(0,0,0);stroke-width:1px;fill:none;"
               "stroke-opacity:1;stroke-linecap:round;stroke-linejoin:round;");
+}
+
+void svg_writer::add(const multi_linestring_type_fp& path, coordinate_type_fp width, unsigned int r, unsigned int g, unsigned int b) {
+  for (const auto& p : path) {
+    add(p, width, r, g, b);
+  }
 }