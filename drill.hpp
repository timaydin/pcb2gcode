/*
 * This file is part of pcb2gcode.
 * 
 * Copyright (C) 2009, 2010 Patrick Birnzain <pbirnzain@users.sourceforge.net>
 * Copyright (C) 2010 Bernhard Kubicek <kubicek@gmx.at>
 * Copyright (C) 2013 Erik Schuster <erik@muenchen-ist-toll.de>
 * Copyright (C) 2014, 2015 Nicola Corna <nicola@corna.info>
 *
 * pcb2gcode is free software: you can redistribute it and/or modify
 * it under the terms of the GNU General Public License as published by
 * the Free Software Foundation, either version 3 of the License, or
 * (at your option) any later version.
 * 
 * pcb2gcode is distributed in the hope that it will be useful,
 * but WITHOUT ANY WARRANTY; without even the implied warranty of
 * MERCHANTABILITY or FITNESS FOR A PARTICULAR PURPOSE.  See the
 * GNU General Public License for more details.
 * 
 * You should have received a copy of the GNU General Public License
 * along with pcb2gcode.  If not, see <http://www.gnu.org/licenses/>.
 */

#ifndef DRILL_H
#define DRILL_H

#include <map>
using std::map;

#include <string>
using std::string;

#include <list>
using std::list;

#include <vector>
using std::vector;

#include <map>
using std::map;

#include <memory>
using std::shared_ptr;
using std::unique_ptr;

extern "C" {
#include <gerbv.h>
}

#include "geometry.hpp"

#include <boost/exception/all.hpp>
class drill_exception: virtual std::exception, virtual boost::exception
{
};

#include "mill.hpp"
#include "tile.hpp"
#include "unique_codes.hpp"
#include "units.hpp"

/******************************************************************************/
/*
 */
/******************************************************************************/
class drillbit
{
public:
    //Variables, constants, flags...
    double diameter;
    string unit;
    int drill_count;
};

class NullBuffer : public std::streambuf {
public:
    int overflow(int c) { return c; }
};

/* Dummy ofstream that just dumps all output. */
class NullStream : public std::ostream {
public:
    NullStream() : std::ostream(&m_sb) {}
private:
    NullBuffer m_sb;
};


/******************************************************************************/
/*
 Reads Excellon drill files and directly creates RS274-NGC gcode output.
 While we could easily add different input and output formats for the layerfiles
 to pcb2gcode, i've decided to ditch the importer/exporter scheme here.
 We'll very likely not encounter any drill files that gerbv can't read, and
 still rather likely never export to anything other than a ngc g-code file.
 Also, i'm lazy, and if I turn out to be wrong splitting the code won't be much effort anyway.
 */
/******************************************************************************/
class ExcellonProcessor
{
public:
    ExcellonProcessor(const boost::program_options::variables_map& options,
                      const icoordpair min, const icoordpair max);
    ~ExcellonProcessor();
    void add_header(string);
    void set_preamble(string);
    void set_postamble(string);
    unique_ptr<icoords> line_to_holes(const ilinesegment& line, double drill_diameter);
<<<<<<< HEAD
    void export_ngc(const string of_dir, const boost::optional<string>& of_name, shared_ptr<Driller> target,
                    bool onedrill, bool nog81, bool zchange_absolute);
    void export_ngc(const string of_dir, const boost::optional<string>& of_name,shared_ptr<Cutter> target,
                    bool zchange_absolute);
=======
    void export_ngc(const string of_dir, const boost::optional<string>& of_name,
                    shared_ptr<Driller> target, bool onedrill, bool nog81, bool zchange_absolute);
    void export_ngc(const string of_dir, const boost::optional<string>& of_name,
                    shared_ptr<Cutter> target, bool zchange_absolute);
>>>>>>> c5d5e640
    
    inline void export_svg(const string of_dir)
    {
        save_svg(get_bits(), get_holes(), of_dir);
    }

    shared_ptr< map<int, drillbit> > get_bits();
    shared_ptr< map<int, ilinesegments> > get_holes();

private:
    void parse_holes();
    void parse_bits();
    bool millhole(std::ofstream &of,
                  double start_x, double start_y,
                  double stop_x, double stop_y,
                  shared_ptr<Cutter> cutter, double holediameter);
    double get_xvalue(double);
    string drill_to_string(drillbit drillbit);

    shared_ptr< map<int, ilinesegments> > optimise_path( shared_ptr< map<int, ilinesegments> > original_path, bool onedrill );
    shared_ptr<map<int, drillbit> > optimise_bits( shared_ptr<map<int, drillbit> > original_bits, bool onedrill );

    void save_svg(shared_ptr<const map<int, drillbit> > bits, shared_ptr<const map<int, ilinesegments> > holes, const string of_dir);

    const box_type_fp board_dimensions;
    const ivalue_t board_center_x;

    shared_ptr<map<int, drillbit> > bits;
    shared_ptr<map<int, ilinesegments> > holes;
    gerbv_project_t* project;
    vector<string> header;
    string preamble;        //Preamble for output file

    string preamble_ext;    //Preamble from command line (user file)
    string postamble_ext;   //Postamble from command line (user file)
    double cfactor;         //imperial/metric conversion factor for output file
    string zchange;
    const bool drillfront;
    const double inputFactor;   //Multiply unitless inputs by this value.
    const bool bMetricOutput;   //Flag to indicate metric output
    const bool tsp_2opt;        // Perform TSP 2opt optimization on drill path.
    const double xoffset;
    const double yoffset;
    const Length mirror_axis;
    uniqueCodes ocodes;
    uniqueCodes globalVars;
    const Tiling::TileInfo tileInfo;
    Tiling *tiling;
};

#endif // DRILL_H<|MERGE_RESOLUTION|>--- conflicted
+++ resolved
@@ -71,20 +71,6 @@
     int drill_count;
 };
 
-class NullBuffer : public std::streambuf {
-public:
-    int overflow(int c) { return c; }
-};
-
-/* Dummy ofstream that just dumps all output. */
-class NullStream : public std::ostream {
-public:
-    NullStream() : std::ostream(&m_sb) {}
-private:
-    NullBuffer m_sb;
-};
-
-
 /******************************************************************************/
 /*
  Reads Excellon drill files and directly creates RS274-NGC gcode output.
@@ -105,17 +91,10 @@
     void set_preamble(string);
     void set_postamble(string);
     unique_ptr<icoords> line_to_holes(const ilinesegment& line, double drill_diameter);
-<<<<<<< HEAD
-    void export_ngc(const string of_dir, const boost::optional<string>& of_name, shared_ptr<Driller> target,
-                    bool onedrill, bool nog81, bool zchange_absolute);
-    void export_ngc(const string of_dir, const boost::optional<string>& of_name,shared_ptr<Cutter> target,
-                    bool zchange_absolute);
-=======
     void export_ngc(const string of_dir, const boost::optional<string>& of_name,
                     shared_ptr<Driller> target, bool onedrill, bool nog81, bool zchange_absolute);
     void export_ngc(const string of_dir, const boost::optional<string>& of_name,
                     shared_ptr<Cutter> target, bool zchange_absolute);
->>>>>>> c5d5e640
     
     inline void export_svg(const string of_dir)
     {
